"""

Depends on pyclipper: https://github.com/greginvm/pyclipper
which is a simple Python wrapper for Angus Johnson's Clipper.
http://www.angusj.com/delphi/clipper.php#code

Later: check to see why Clipper isn't used in Agg instead of Sutherland-Hodgman. 
There is an Agg demo in the Clipper source.
Would be good to do a demo with some radar data to see just how fast this could be
vs. pcolormesh.


Also, there all mesh quads could probably be processed simultaneously if we
made the change to clipper described below. 

https://stackoverflow.com/questions/46235176/clipperlib-clip-multiple-squares-with-rectangle-produces-1-result

"Paul, the latest version of Clipper (still in development but solid and faster
and unlikely to change much now before formal release) doesn't have any polygon
merging so should do what you want ...
sourceforge.net/p/polyclipping/code/HEAD/tree/sandbox/Clippe‌​r2 .
Alternatively you could comment out the the JoinCommonEdges() statement in the
ExecuteInternal method in the old Clipper."
"""

import numpy as np
from glmtools.io.ccd import create_pixel_lookup
import pyclipper
from pyclipper import Pyclipper, PolyTreeToPaths, ClosedPathsFromPolyTree, scale_to_clipper, scale_from_clipper

def vectorized_poly_area(x,y):
    """ Calculate the area of a non-self-intersecting planar polygon.
        x0y1 - x0y0 + x1y2 - x2y1 + x2y3 - x2y2 + ... + xny0 - x0yn
    
        Operate on all N polygons with M vertices, where x and y
        both have shape N, M
    """
    # determinant
    det = x[:, :-1]*y[:, 1:] - x[:, 1:]*y[:, :-1]
    area = det.sum(axis=1)
    # wrap-around terms in determinant
    area += x[:, -1]*y[:, 0] - x[:, 0]*y[:,-1]
    area *= 0.5
    return area
    
def poly_area(x,y):
    """ Calculate the area of a non-self-intersecting planar polygon.
        x0y1 - x0y0 + x1y2 - x2y1 + x2y3 - x2y2 + ... + xny0 - x0yn
    """
    det = x[:-1]*y[1:] - x[1:]*y[:-1] # determinant
    area = det.sum()
    area += x[-1]*y[0] - x[0]*y[-1] # wrap-around terms in determinant
    area *= 0.5
    return area

def lines_from_quadmesh(xedge, yedge, scale=True):
    """ Given the edges of a quadmesh, return (h_lines, v_lines) corresponding
    to the edges along each dimension.
    
    If scale is True (default), convert coordinates to scaled integers
    as appropriate for clipper.
    """

    # Get the lines along each dimension. h, v need not
    # correspond to the horizontal and vertical dimensions.
    # It's shorter than writing coord0, coord1
    lines = np.dstack((xedge, yedge))
    nh, nv, nd = lines.shape
    h_lines = [lines[i,:,:] for i in range(nh)]
    v_lines = [lines[:,j,:] for j in range(nv)]
    
    if scale:
        # The scale factor could be adjusted, but by default it results in 
        # a range of +/- 2 ** 31 with a precision of 2 ** -31. See the docs.
        h_lines = scale_to_clipper(h_lines)
        v_lines = scale_to_clipper(v_lines)
    return h_lines, v_lines


            
def polys_from_quadmesh(x, y):
    """ x, y are M x N arrays giving the edge locations for
        a quadrilateral mesh of Nq = (M-1) x (N-1) implied quad faces.
        
        returns
        vertices : ndarray, shape (Nv---, 3) - Vertex coordinates. 
        faces : ndarray, shape (Nf---, 3) - Indices into the vertex array.

    """
    M, N = x.shape
    Nv = M * N
    Nq = (M-1) * (N-1)
    
    v = np.dstack((x, y)) # M, N, 2
    
    quads  = np.empty((M-1, N-1, 4, 2), dtype='f8')
    
    quads[:,:,0,:] = v[:-1, :-1, :]
    quads[:,:,1,:] = v[:-1,  1:, :]
    quads[:,:,2,:] = v[ 1:,  1:, :]
    quads[:,:,3,:] = v[ 1:, :-1, :]
    return quads

class QuadMeshSubset(object):
    """ Given a quadmesh, create a KDTree for use in grabbing a subset of the
    quadrilaterals comprising the mesh. We don't assume a regular grid,
    i.e., the target polygons might be non-rectilinear as well.
    
    Uses the centroid of the quads because we only need to get close enough.
    """
    def __init__(self, xedge, yedge, n_neighbors=12, X_ctr=None, Y_ctr=None,
        regular=False):
        """ xedge and yedge are the x and y edge coordinates of a quadrilateral mesh

        min_neighbors is the minimum number of neighbors returned
        
        
        """
        # Next use a KDTree to find the subset of quads nearest the target polygon. We want to get the k quads nearest a point, with k determined based on the typical (max) area of a polygon P and the typical (min) area of the  target grids G. 
    
        # We will assume that no observed polygons are narrower than the square root of the target grid area. Worst case would be a polygon that fit entirely with one row or column. Then the number of polygons to find would be min((sqrt(P)/sqrt(G)+1)^2, 4). 4 is minimum in case of the tiniest polygon across an arbitrarily large grid.
    
        # By example, for a 1 km grid and an 8 km poly, the max height would be 8, pad with one, to get 81 grid cells. For a 2 km grid and an 8 km poly, 4+1 grid cells or 25 grid cells. For an 8 km grid, 4 grid cells.
        
        self.regular = regular
        self.n_neighbors = n_neighbors
        self.xedge = xedge
        self.yedge = yedge
        if X_ctr is None:
            X_ctr = (xedge[:-1, :-1] + xedge[1:, 1:] +
                     xedge[1:, :-1] + xedge[:-1, 1:])/4.0
        if Y_ctr is None:
            Y_ctr = (yedge[:-1, :-1] + yedge[1:, 1:] +
                     yedge[1:, :-1] + yedge[:-1, 1:])/4.0
        self.X_ctr = X_ctr
        self.Y_ctr = Y_ctr
            
        print('Calculating polygons from mesh ...')
        # all_quad_idx0, all_quad_idx1 = (np.arange(X_ctr.shape[0]),
        #                                            np.arange(X_ctr.shape[1]))
        # quads = [q for q in self.gen_polys(
        #             all_quad_idx0.flatten(), all_quad_idx1.flatten())]
        # self.quads = np.asarray(quads) # shape = (N0 x N1, 4, 2)
        # quad_x = self.quads[:,:,0]
        # quad_y = self.quads[:,:,1]
        # self.quads.shape = self.X_ctr.shape + (4,2)
        
        self.quads = polys_from_quadmesh(xedge, yedge)
        nq = self.quads.shape[0] * self.quads.shape[1]
        print('    ... {0} quads in mesh ...'.format(nq))
        self.quads_flat = self.quads.view()
        self.quads_flat.shape = (nq, 4, 2) # flatten the first two dimensions
        self.quad_areas = vectorized_poly_area(self.quads_flat[:, :, 0],
                                               self.quads_flat[:, :, 1])
        # self.quad_areas = np.abs(np.fromiter(
            # (poly_area(q[:,0], q[:,1]) for q in self.quads_flat),
            # dtype='f8', count=nq))
        self.quad_areas.shape = self.X_ctr.shape
        
        # if min_mesh_size is None:
#             min_mesh_size = self.quad_areas.min()
#         print("Min mesh size is", min_mesh_size, " and max poly area is ", max_poly_area)
#         P, G = max_poly_area, min_mesh_size
## self.min_neighbors = max(int((np.sqrt(P)/np.sqrt(G)+1)**2), 8)
        if regular:
            print('    ... determining regular grid arrangement ...')
            # if we have a regular grid, by definition one of the
            # two dimensions has constant values. Depending on how meshgrid
            # was used, that may be along either dimension one or two
            if np.allclose(xedge[:,0].mean() - xedge[:,0], 0.0):
                # constant values indicate this
                # is not the increasing dimension for x
                self.X_ctr1d = self.X_ctr[0,:]
                self.Y_ctr1d = self.Y_ctr[:,0]
                self.X_edge1d = self.xedge[0,:]
                self.Y_edge1d = self.yedge[:,0]
                self.X_increasing_dim = 1
                self.Y_increasing_dim = 0
            else:
                # this is the increasing dimension
                self.X_ctr1d = self.X_ctr[:,0]
                self.Y_ctr1d = self.Y_ctr[0,:]
                self.X_edge1d = self.xedge[:,0]
                self.Y_edge1d = self.yedge[0,:]
                self.X_increasing_dim = 0
                self.Y_increasing_dim = 1
            self.Xi1d = np.arange(0, len(self.X_ctr1d))
            self.Yi1d = np.arange(0, len(self.Y_ctr1d))
            self.N_X_ctr = self.X_ctr1d.shape[0]
            self.N_Y_ctr = self.Y_ctr1d.shape[0]
            print('    ... done.')
        else:
            # We reuse this function that was spec'd in terms of lon/lat, but it's
            # actually general for a quadmesh in any coordinate system.
            print('    ... constructing search tree ... be patient ...')
            self.tree, self.Xi, self.Yi = create_pixel_lookup(X_ctr, Y_ctr, leaf_size=16)
            print('    ... done.')
        
        
    # def gen_polys(self, xidx, yidx):
    #     lines = self.xyedge
    #
    #     for i in xidx:
    #         for j in yidx:
    #             # The code cries out for vectorization
    #             quad = lines[i,j,:], lines[i,j+1,:], lines[i+1,j+1,:], lines[i+1,j,:]
    #             yield quad
        
    def query_tree(self, x):
        """ x is a 2-tuple or two element array in the same coordinates as self.xedge, self.yedge
        
        returns dist, quad_x_idxs, quad_y_idxs. These are indices into the pixel center arrays
        but also work as the low-index corner of the edge arrays
        """
        if self.regular:
            # This is a single point query, so the xmin, xmax are the same.
            # Same goes for the y coordinate.
            bbox = [x[0],x[0],x[1],x[1]]
            dist = None
            quad_x_idx, quad_y_idx = self.quads_in_bbox_fast(bbox)
        else:
            # idx = self.tree.query_radius([x], r=self.n_neighbors)
            dist, idx = self.tree.query([x], k=self.n_neighbors)
            quad_x_idx, quad_y_idx = self.Xi[idx], self.Yi[idx]
            # print('idx, quad_x_idx, quad_y_idx', idx, quad_x_idx, quad_y_idx)
        return dist, quad_x_idx, quad_y_idx
        
    def quads_nearest(self, x):
        """ Find quads from the mesh corresponding to the neighbors nearest x.
            x is a 2-tuple or two element array in the same coordinates as 
            self.xedge, self.yedge

            returns quads, quad_x_idxs, quad_y_idxs. The indices are into the
            pixel center arrays self.X_ctr, self.Y_ctr
            but also work as the low-index corner of the edge arrays
        """
        dists, quad_x_idx, quad_y_idx = self.query_tree(x)
        # quads = [q for q in self.gen_polys(quad_x_idx, quad_y_idx)]
        # Squeeze a leading dimension of 1 on x/y_idx and therefore on quads
        quads = self.quads[quad_x_idx, quad_y_idx, :, :].squeeze()
        return quads, quad_x_idx.squeeze(), quad_y_idx.squeeze()
    
    def quads_in_bbox_fast(self, bbox, pad=2):
        xlim = bbox[:2]
        ylim = bbox[2:]
        # print('bbox is', bbox)
        
        # We have xmin, xmax, ymin, ymax and want to index the quads array
        # with the indices that are between the minimum and maximum
        # goodx = ((xlim[0] <= self.X_edge1d[:-1]) & (xlim[1] >= self.X_edge1d[1:]))
        # goody = ((ylim[0] <= self.Y_edge1d[:-1]) & (ylim[1] >= self.Y_edge1d[1:]))
        # idxx, = np.where(goodx)
        # idxy, = np.where(goody)
        # When given an edge array, (digitize - 1) will return < 0 for 
        # values less than the leftmost edge and (n_bins = n_edges-1)
        # aedge = array([0, 1, 2, 3, 4, 5, 6, 7, 8, 9])
        # actr = array([ 0.5, 1.5, 2.5, 3.5, 4.5, 5.5, 6.5, 7.5, 8.5])
        # idxx = np.digitize((-1, 0, 0.5, 2.5, 9, 10), aedge, right=True) - 1
        # valid = (idxx>=0) & (idxx < actr.shape[0])
        # print(valid) -> [False, False,  True,  True,  True, False]
        idxx = np.digitize(xlim, self.X_edge1d, right=True) - 1
        idxy = np.digitize(ylim, self.Y_edge1d, right=True) - 1
        validx = (idxx >= 0) & (idxx < self.N_X_ctr)
        validy = (idxy >= 0) & (idxy < self.N_Y_ctr)
        idxx = idxx[validx]
        idxy = idxy[validy]
        # print('indices x', idxx, self.X_edge1d.min(), self.X_edge1d.max())
        # print('indices y', idxy, self.Y_edge1d.min(), self.Y_edge1d.max())
        if (len(idxx) > 0) & (len(idxy) > 0):
            xi_min = max(idxx.min() - pad, 0)
            xi_max = min(idxx.max() + 1 + pad, self.N_X_ctr)
            yi_min = max(idxy.min() - pad, 0)
            yi_max = min(idxy.max() + 1 + pad, self.N_Y_ctr)
            sl_quad = [0, 0]
            sl_quad_xi = slice(xi_min, xi_max)
            sl_quad_yi = slice(yi_min, yi_max)
            sl_quad[self.X_increasing_dim] = self.Xi1d[sl_quad_xi]
            sl_quad[self.Y_increasing_dim] = self.Yi1d[sl_quad_yi]
        else:
            sl_quad = [self.Xi1d[0:0], self.Yi1d[0:0]]
        q_shp = np.ones((sl_quad[0].shape[0], sl_quad[1].shape[0]), dtype=int)        
        vals = ((sl_quad[0][:,None]*q_shp).flatten(), 
                (sl_quad[1][None,:]*q_shp).flatten())
        return vals

    def quads_in_bbox(self, bbox):
        """ bbox is xmin, xmax, ymin, ymax """
        if self.regular:
            # quad_x_idx, y_idx refer to the first and second dimensions
            # of quads, and may not match X_ctr1d, Y_ctr1d.
            quad_x_idx, quad_y_idx = self.quads_in_bbox_fast(bbox)
            quads = self.quads[quad_x_idx, quad_y_idx, :, :]
            return quads, quad_x_idx, quad_y_idx
        
        xlim = bbox[:2]
        ylim = bbox[2:]
        # These will miss quads that straddle the edge of the bbox if their
        # centers are outside of the bbox
        # goodx = (self.X_ctr >= xlim[0]) & (self.X_ctr <= xlim[1])
        # goody = (self.Y_ctr >= ylim[0]) & (self.Y_ctr <= ylim[1])
        goodx = np.zeros(self.quads.shape[0:2], dtype=bool)
        goody = np.zeros(self.quads.shape[0:2], dtype=bool)

        for qi in range(4):
            # loop over the quad corners, keeping quads with at least one corner in bounds
            goodx |= ((self.quads[:,:,qi,0] >= xlim[0]) &
                      (self.quads[:,:,qi,0] <= xlim[1])) 
            goody |= ((self.quads[:,:,qi,1] >= ylim[0]) &
                      (self.quads[:,:,qi,1] <= ylim[1]))
        quad_x_idx, quad_y_idx = np.where((goodx & goody))
        quads = self.quads[quad_x_idx, quad_y_idx, :, :]
        return quads, quad_x_idx, quad_y_idx

def clip_polys_by_one_poly(polys, p, scale=True):
    """ polys: a list of polygons
        p: the polygon with which to clip polys
        scale: convert floating point polygon coordinates to ints required
            by the underlying clipper library.

        Returns results, sub_poly_count
        results: all polygons that were part of p but were chopped by the
            other polys

        sub_poly_count: how many sub-polygons were found for each
            poly in polys. Can be used with np.repeat to replicate a
            list of values associated with each original poly in polys.
    """
    pc = pyclipper.Pyclipper()

    if scale:
        polys = scale_to_clipper(polys)
        p = scale_to_clipper(p)

    # Each individual sub-poly is stored here.
    results=[]
    # For any polygon p, zero, one or more than one polygon may be returned
    # for each poly in polys (depending on overlap and the complexity of p).
    # Keep track of how many sub-polygons were found for each poly in polys
    sub_polys_per_poly=[]
    for q in polys:
        pc.AddPath(q, pyclipper.PT_SUBJECT, True)
        pc.AddPath(p, pyclipper.PT_CLIP, True)
        clip_polys = pc.Execute(clip_type=pyclipper.CT_INTERSECTION)
        if scale:
            clip_polys = scale_from_clipper(clip_polys)
        sub_polys_per_poly.append(len(clip_polys))
        results.extend(list(clip_polys))
        pc.Clear()
    return results, sub_polys_per_poly

def join_polys(polys, scale=True):
    """ Given a list of polygons, merge them (union) and return a list
        of merged polygons
    """
    pc = pyclipper.Pyclipper()

    if scale:
        polys = scale_to_clipper(polys)

    results=[]
    pc.AddPaths(polys, pyclipper.PT_SUBJECT, True)
    clip_polys = pc.Execute(pyclipper.CT_UNION, pyclipper.PFT_NONZERO, 
        pyclipper.PFT_NONZERO)
    if scale:
        clip_polys = scale_from_clipper(clip_polys)
    results.extend([cp for cp in clip_polys]) 
    pc.Clear()
    return results

class QuadMeshPolySlicer(object):
    def __init__(self, mesh):
        """ mesh is an instance of QuadMeshSubset
        
        e.g., QuadMeshSubset(xedge, yedge, n_neighbors=12)
        """
        self.mesh = mesh

    def slice(self, polys, bbox=None):
        """ polys is an (N, M, 2) array or N-element list of (M,2) arrays
        of N polygons with M vertices in two dimensions.
        
        if bbox = (xmin, xmax, ymin, ymax) is present, slice with the mesh
        subset within that bbox. If bbox is true, use the dimensions of each
        poly to figure out the bbox. Otherwise, n nearest neighbors as
        configured for the QuadMeshSubset object are returned.
        
        Returns (sliced_poly_list, orig_poly_areas)
        
        orig_poly_areas are the areas of the polygons passed in. These are
        calculated as a byproduct.
        
        sliced_poly_list is a list of length N for each of the original N polys.
        Each list entry contains a tuple giving the properties of each sliced
        quad that intersects the original poly. The list entries are
        (sub_quad_polys, frac_areas, (x_idxs, y_idxs))
        Each element of the tuple above is of length Q for the Q quads 
        intersected by the original poly.
        
        Each list entry in sub_quad_polys is another list of vertices for each 
        of the Q quads having the fractional areas given in frac_areas.
        
        The indices index mesh.X_ctr, mesh.Y_ctr but also work as the
        low-index corner of the mesh edge arrays. Therefore, the indices can 
        be used to retrieve values from data arrays having the geometry of the
        original mesh.
        
        Example
        -------
        # Create the meshgrid that will chop up the polygons below
        x = np.arange(50)
        y = np.arange(60)+10
        X,Y=np.meshgrid(x,y)

        # Assign some values to each grid cell
        vals = np.random.rand(X.shape[0]-1, X.shape[1]-1)
        print(X.shape, Y.shape, vals.shape)

        # Set up the meshlookup and prepare to slice.
        mesh = QuadMeshSubset(X, Y, n_neighbors=20)
        slicer = QuadMeshPolySlicer(mesh)

        a_poly = [(.5,12), (1.7,13), (1.9,12.5), (.9, 11)]
        # Create a bunch of random polygons
        N_polys = 10
        polys = np.asarray([a_poly] * N_polys)
        polys += .8*x.shape[0]*np.random.rand(N_polys)[:,None,None]
        chopped_polys, orig_poly_areas = slicer.slice(polys)

        # Stack together all subpolys from each of the 10 original polys
        def gen_polys(chopped_polys):
            for subquads, areas, (x_idxs, y_idxs)  in chopped_polys:
                for subquad, area, x_idx, y_idx in zip(subquads, areas, x_idxs, y_idxs):
                    print('subquad', subquad)
                    print('area', area)
                    print('idx', x_idx, y_idx)
                    yield (subquad, area, (x_idx, y_idx))
        
        good_polys = [p for p in gen_polys(chopped_polys)]
        
        from matplotlib.patches import Polygon
        from matplotlib.collections import PatchCollection
        fig, axs = plt.subplots(1,2, figsize=(16,10), sharex=True, sharey=True)
        ax, ax1 = axs[0], axs[1]
        vmin, vmax = 0, 1

        # Chopped polys
        pm = ax.pcolormesh(X, Y, vals*0, edgecolor='black', alpha=0.1, cmap='cubehelix_r', vmin=vmin, vmax=vmax)
        ax.plot(mesh.X_ctr, mesh.Y_ctr, '.k')
        patches = [Polygon(p, True) for p, area, ctrs in good_polys]
        patch_coll = PatchCollection(patches, edgecolors='red', norm=pm.norm, cmap=pm.cmap, alpha=1.0)
        patch_vals = np.asarray([vals[ctrs[0], ctrs[1]] for p, area, ctrs in good_polys])
        print(patch_vals)
        patch_coll.set_array(patch_vals)
        ax.add_collection(patch_coll)

        # Original polys
        pm1 = ax1.pcolormesh(X,Y, vals, edgecolor='none', alpha=1.0, norm=pm.norm, cmap=pm.cmap)
        patches = [Polygon(p, True) for p in polys]
        patch_coll = PatchCollection(patches, edgecolors='red', facecolors='none', norm=pm.norm, cmap=pm.cmap, alpha=1.0)
        patch_coll.set_array(np.fromiter((0 for p in polys), dtype=float))
        ax1.add_collection(patch_coll)
        """
        if bbox == True:
            recalc_bbox = True
            # else use the bbox that is specified exactly
        
        poly_arr = [np.asarray(p) for p in polys]
        areas = [np.abs(poly_area(p[:,0], p[:,1])) for p in poly_arr]
        poly_ctr = [p.mean(axis=0) for p in poly_arr]
    
        all_quads = []
        for poly, pctr in zip(poly_arr, poly_ctr):
            if bbox is not None:
                if recalc_bbox:
                    mins = np.min(poly, axis=0)
                    maxs = np.max(poly, axis=0)
                    bbox = mins[0], maxs[0], mins[1], maxs[1]
                    # print('using bbox', bbox)
                quads, quad_x_idx, quad_y_idx = self.mesh.quads_in_bbox(bbox)
            else:
                quads, quad_x_idx, quad_y_idx = self.mesh.quads_nearest(pctr)
            # each of the return values above has the same shape in the first two dimensions. They are the quad indices that go with the original mesh.
            # print('quad shapes', quads.shape, quad_x_idx.shape, quad_y_idx.shape)
            nq = quads.shape[0] #* quads.shape[1]

            quad_x_idx.shape = (nq,)
            quad_y_idx.shape = (nq,)
            quads.shape = (nq, 4, 2) # so that we can do "for q in quads"
            all_quads.append((quads, quad_x_idx, quad_y_idx))
            
        sub_poly_args = poly_arr, areas, all_quads
        sub_poly_args = tuple(zip(poly_arr, areas, all_quads))
        sub_polys = list(pool.map(make_sub_polys, sub_poly_args, chunksize=100))
        # sub_polys = list(run_pool_map(make_sub_polys, sub_poly_args))
        return sub_polys, areas

    def quad_frac_from_poly_frac_area(self, frac_areas, total_area, 
            quad_x_idx, quad_y_idx):
        """ Slicing a polygon with the quadmesh returns one or more sub-quads
        and their frac_areas as a fraction of the polygon's total_area. The
        sub-quads came from the original mesh at quad_x_idx, quad_y_idx.
        
        Calculate the fraction of each original quad covered by the sub-quad.
        """
        sub_quad_areas = np.asarray(frac_areas)*total_area
        quad_areas = self.mesh.quad_areas[quad_x_idx, quad_y_idx]
        quad_frac = sub_quad_areas/quad_areas
        return quad_frac



def make_sub_polys(args):
    poly, area, q_dat = args
    quads, quad_x_idx, quad_y_idx = q_dat
    all_clip_polys, count_per_quad = clip_polys_by_one_poly(quads, poly)
    clip_x_idx = np.repeat(quad_x_idx, count_per_quad)
    clip_y_idx = np.repeat(quad_y_idx, count_per_quad)
    clip_polys = [np.asarray(cp, dtype='f8').squeeze() 
                  for cp in all_clip_polys]
    frac_areas = [np.abs(poly_area(p[:,0], p[:,1])/area) for p in clip_polys]
    total_fraction = np.asarray(frac_areas).sum()*100
    if (np.abs(total_fraction-100) > 0.1):
        print(not_enough_neighbors_err.format(total_fraction))
    return (clip_polys, frac_areas, (clip_x_idx, clip_y_idx))

<<<<<<< HEAD
not_enough_neighbors_err = """Polygon only {0} percent covered by quads"""
        
        
=======
not_enough_neighbors_err = """Polygon only {0} percent covered by quads ...
   ... try increasing n_neighbors."""

from concurrent.futures import ProcessPoolExecutor
pool = ProcessPoolExecutor()
def run_pool_map(f,a):
    return pool.map(f,a,chunksize=100)
def dummy_work(a):
    return a
value = run_pool_map(dummy_work, list(range(10)))
>>>>>>> a0b811e9
<|MERGE_RESOLUTION|>--- conflicted
+++ resolved
@@ -523,13 +523,8 @@
         print(not_enough_neighbors_err.format(total_fraction))
     return (clip_polys, frac_areas, (clip_x_idx, clip_y_idx))
 
-<<<<<<< HEAD
 not_enough_neighbors_err = """Polygon only {0} percent covered by quads"""
         
-        
-=======
-not_enough_neighbors_err = """Polygon only {0} percent covered by quads ...
-   ... try increasing n_neighbors."""
 
 from concurrent.futures import ProcessPoolExecutor
 pool = ProcessPoolExecutor()
@@ -537,5 +532,4 @@
     return pool.map(f,a,chunksize=100)
 def dummy_work(a):
     return a
-value = run_pool_map(dummy_work, list(range(10)))
->>>>>>> a0b811e9
+value = run_pool_map(dummy_work, list(range(10)))